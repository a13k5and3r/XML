<?php
namespace Phasty\XML {
    class ClassNotFoundException extends \Exception {}

    /**
     * Serializes/unserializes to/from xml
     */
    class Serializer {
        protected $config = [
            "extractClassFrom" => "tagName",
            "classesNamespace" => "\\",
            "skipUnknownObjects" => true,
            "mapperClasses" => []
        ];
        
        protected $classesAnnotation = [];

        /**
         * Unserialize xml string
         *
         * @param string $xml xml string
         *
         * @return mixed unserialized object
         */
        public function unserialize($xml) {
            return $this->unserializeXml(new \SimpleXMLElement($xml));
        }

        /**
         * Unserialize SimpleXMLElement
         *
         * @param \SimpleXMLElement $element   Element to unserialize
         * @param string            $classHint Hint to which class unserialize
         *
         * @return mixed unserialized object
         */
        protected function unserializeXml(\SimpleXMLElement $element, $classHint = null) {
            if ($this->configValue("extractClassFrom", "tagName") == "tagName") {
                $elementClassHint = $element->getName();
            } else {
                $xsiAttrs = $element->attributes("http://www.w3.org/2001/XMLSchema-instance");
                if (!isset($xsiAttrs["type"])) {
                    throw new \Exception("Element {$element->getName()} has no {http://www.w3.org/2001/XMLSchema-instance}type attribute");
                }
                $elementClassHint = $xsiAttrs["type"];
            }
            $mapperClass = $this->configValue("mapperClasses", []);
            if (isset($mapperClass[$elementClassHint])) {
                $className = $mapperClass[$elementClassHint];
            } else {
                $className = $classHint ? $classHint : rtrim($this->configValue("classesNamespace", ""), '\\') . '\\' . $elementClassHint;
            }
            if (!class_exists($className, true)) {
                throw new ClassNotFoundException("Class '$className' not found");
            }
            $classInstance = new $className;
            $this->checkNodes($element->attributes(), $className, $classInstance);
            $this->checkNodes($element->children(),   $className, $classInstance);
            return $classInstance;
        }

        /**
         * Iterate over xml nodes (attributes or elements) on \SimpleXMLElement
         *
         * @param \SimpleXMLElement $node          Iterable object
         * @param string            $className     Class name to which unserialize object
         * @param mixed             $classInstance Class instance to populate with properties
         */
        protected function checkNodes(\SimpleXMLElement $node, $className, $classInstance) {
            foreach ($node as $child) {
                $propertyName = $child->getName();
                $setter = "set" . ucfirst($propertyName);
                if (method_exists($classInstance, $setter)) {
                    $methRef = new \ReflectionMethod($className, $setter);
                    $hintType = $methRef->getParameters()[0]->getClass();
                    $propertyValue = ($hintType) ? $this->unserializeXml($child, $hintType->name) : (string) $child;
                } else {
                    $classAnnot = $this->getClassAnnotation($className);
                    if (isset($classAnnot->defaultSetter)) {
                        $setter = $classAnnot->defaultSetter;
                        $propertyValue = $this->unserializeXml($child);
                    } elseif ($this->configValue("skipUnknownObjects")) {
                        continue;
                    } else {
                        throw new \Exception("Method " . $setter . " not found in class " . $className);
                    }
                }
                $classInstance->$setter($propertyValue);
            }
        }
        
        /**
         * Get class annotation from cache
         * 
         * @param string $className Class name
         * 
         * @return mixed false if no annotation or array describing annotation
         */
        protected function getClassAnnotation($className) {
            if (!isset($this->classesAnnotation[$className])) {
                $this->classesAnnotation[$className] = $this->getAnnotation(new \ReflectionClass($className));
            }
            return $this->classesAnnotation[$className];
        }

        /**
         * Get config value
         *
         * @param string $key     Config name
         * @param mixed  $default Default config value
         *
         * @return mixed Config value or $default
         */
        protected function configValue($key, $default = null) {
            return isset($this->config[ $key ]) ? $this->config[ $key ] : $default;
        }

        /**
         * Replace default config
         *
         * @param array $config
         */
        public function config(array $config) {
            $this->config = array_replace($this->config, $config);
        }

        /**
         * Serialize object to xml
         *
         * @param mixed  $object      Object to serialize
         * @param string $elementName Element name serialize to. If not specified, taken from annotation or class name
         * @param mixed  $parent      \SimpleXMLElement parent element or null if no parent
         */
        public function serialize($object, $elementName = null, $parent = null) {
            $classFullName = get_class($object);
            $classRef = new \ReflectionClass($classFullName);
            $classAnnot = $this->getAnnotation($classRef);
            $className = substr($classFullName, strripos($classFullName, "\\") + 1);
            $elementName = $elementName ? $elementName : (isset($classAnnot->name) ? $classAnnot->name : $className);

            if ($parent instanceof \SimpleXMLElement) {
                $xmlElement = $parent->addChild($elementName);
            } else {
                $xmlElement = new \SimpleXmlElement("<?xml version=\"1.0\" encoding=\"UTF-8\"?><$elementName />");
            }
            $this->serializeProperties($object, $classRef, $xmlElement);
            return $xmlElement->asXML();
        }

        /**
         * Add all serializable properties to xml element
         *
         * @param mixed             $object     Object where properties should be taken from
         * @param \ReflectionClass  $classRef   Reflection instance for $object
         * @param \SimpleXMLElement $xmlElement Element to populate in
         */
        protected function serializeProperties($object, $classRef, $xmlElement) {
            foreach ($classRef->getProperties() as $property) {
                $annot = $this->getAnnotation($property);
                // this property should not be serialized
                if ($annot === false) {
                    continue;
                }
                // match getter method for property
                if (isset($annot->getter)) {
                    $getter = $annot->getter;
                } else {
                    if (!method_exists($object, $getter = "get" . ucfirst($property->getName()))) {
                        continue;
                    }
                }
                $values = $object->$getter();
                // Child element (attribute) name is taken from property name by default.
                // Take name from annotation if has such
                $childName = isset($annot->nameFrom) && $annot->nameFrom === "child" ? null : $property->getName();
                // Scalar values may be serialized in properties. Look as annotation
                if (isset($annot->as) && $annot->as === "attr") {
                    if (is_null($values)) {
                        continue;
                    }
                    if (is_object($values)) {
                        if (is_callable([ $values, "__toString" ])) {
                            $values = "$values";
                        } else {
                            // TODO: throw appropriate exception
                            throw new \Exception("Object of class " . get_class($values) . " cannot be serialized as simple type");
                        }
                    } elseif (is_array($values)) {
                        $values = implode(" ", $values);
                    }
<<<<<<< HEAD
                    if (isset($annot->name)) {
                        $childName = $annot->name;
                    }
                    $xmlElement->addAttribute($childName, $values);
=======
                    $xmlElement->addAttribute($childName, $this->sanitizeValue($values, $annot));
>>>>>>> 7281b543
                    continue;
                }
                // Cannot use (array) wrapping due to object to array conversion
                $values = is_array($values) ? $values : [ $values ];
                foreach ($values as $value) {
                    if (is_null($value) && empty($annot->nil)) {
                        continue;
                    }
                    // Serialize scalar values directly
                    if (is_scalar($value)) {
                        $xmlElement->addChild($childName, $this->sanitizeValue($value, $annot));
                    } else {
                        $this->serialize($value, $childName, $xmlElement);
                    }
                }
            }
        }

        /**
         * Get class or property annotation
         *
         * @param mixed $object \ReflectionClass or \ReflectionMethod
         *
         * @return mixed false if no annotation or array describing annotation
         */
        protected function getAnnotation($object) {
            $comment = $object->getDocComment();
            if (!preg_match("#@xml(?:\((.*)\))?#m", $comment, $matches)) {
                return false;
            }
            return isset($matches[1]) ? json_decode("{".$matches[1]."}") : [];
        }

        /**
         * Sanitize value
         *
         * @param string $value value
         * @param array $annot annotation
         *
         * @return string sanitized value
         */
        protected function sanitizeValue($value, $annot) {
            if (isset($annot->maxLength)) {
                $maxLength = (int) $annot->maxLength;
                if ($maxLength <= 0) {
                    throw new \Exception("Incorrect maxLength value: " . $maxLength);
                }
                $value = mb_substr($value, 0, $maxLength);
            }

            return $value;
        }
    }
}
<|MERGE_RESOLUTION|>--- conflicted
+++ resolved
@@ -188,14 +188,10 @@
                     } elseif (is_array($values)) {
                         $values = implode(" ", $values);
                     }
-<<<<<<< HEAD
                     if (isset($annot->name)) {
                         $childName = $annot->name;
                     }
-                    $xmlElement->addAttribute($childName, $values);
-=======
                     $xmlElement->addAttribute($childName, $this->sanitizeValue($values, $annot));
->>>>>>> 7281b543
                     continue;
                 }
                 // Cannot use (array) wrapping due to object to array conversion
